<script lang="ts">
	import { goto } from '$app/navigation'
	import { page } from '$app/stores'
	import { FlowService, ScheduleService, type Flow } from '$lib/gen'
	import { workspaceStore } from '$lib/stores'
	import {
		encodeState,
		formatCron,
		loadHubScripts,
		sendUserToast,
		setQueryWithoutLoad
	} from '$lib/utils'
	import { faGlobe, faPen, faSave } from '@fortawesome/free-solid-svg-icons'
	import { setContext } from 'svelte'
<<<<<<< HEAD
	import Icon from 'svelte-awesome'
	import { lifeBouy, lightbulbO } from 'svelte-awesome/icons'
=======
>>>>>>> e90a8e2c
	import { writable } from 'svelte/store'
	import CenteredPage from './CenteredPage.svelte'
	import { Button } from './common'
	import Badge from './common/badge/Badge.svelte'
	import { dirtyStore } from './common/confirmationModal/dirtyStore'
	import UnsavedConfirmationModal from './common/confirmationModal/UnsavedConfirmationModal.svelte'
	import { OFFSET } from './CronInput.svelte'
	import FlowEditor from './flows/FlowEditor.svelte'
	import { flowStateStore } from './flows/flowState'
	import { flowStore } from './flows/flowStore'
	import FlowImportExportMenu from './flows/header/FlowImportExportMenu.svelte'
	import FlowPreviewButtons from './flows/header/FlowPreviewButtons.svelte'
	import { loadFlowSchedule, type Schedule } from './flows/scheduleUtils'
	import type { FlowEditorContext } from './flows/types'
	import { cleanInputs } from './flows/utils'

	export let initialPath: string = ''
	let pathError = ''

	async function createSchedule(path: string) {
		const { cron, args, enabled } = $scheduleStore

		await ScheduleService.createSchedule({
			workspace: $workspaceStore!,
			requestBody: {
				path: path,
				schedule: formatCron(cron),
				offset: OFFSET,
				script_path: path,
				is_flow: true,
				args,
				enabled
			}
		})
	}

	async function saveFlow(): Promise<void> {
		const flow = cleanInputs($flowStore)
		const { cron, args, enabled } = $scheduleStore
		$dirtyStore = false

		if (initialPath === '') {
			await FlowService.createFlow({
				workspace: $workspaceStore!,
				requestBody: {
					path: flow.path,
					summary: flow.summary,
					description: flow.description ?? '',
					value: flow.value,
					schema: flow.schema
				}
			})
			if (enabled) {
				await createSchedule(flow.path)
			}
		} else {
			await FlowService.updateFlow({
				workspace: $workspaceStore!,
				path: initialPath,
				requestBody: {
					path: flow.path,
					summary: flow.summary,
					description: flow.description ?? '',
					value: flow.value,
					schema: flow.schema
				}
			})
			const scheduleExists = await ScheduleService.existsSchedule({
				workspace: $workspaceStore ?? '',
				path: initialPath
			})
			if (scheduleExists) {
				const schedule = await ScheduleService.getSchedule({
					workspace: $workspaceStore ?? '',
					path: initialPath
				})
				if (
					schedule.path != flow.path ||
					JSON.stringify(schedule.args) != JSON.stringify(args) ||
					schedule.schedule != cron
				) {
					await ScheduleService.updateSchedule({
						workspace: $workspaceStore ?? '',
						path: initialPath,
						requestBody: {
							schedule: formatCron(cron),
							script_path: flow.path,
							is_flow: true,
							args
						}
					})
				}
				if (enabled != schedule.enabled) {
					await ScheduleService.setScheduleEnabled({
						workspace: $workspaceStore ?? '',
						path: flow.path,
						requestBody: { enabled }
					})
				}
			} else if (enabled) {
				await createSchedule(flow.path)
			}
		}
		sendUserToast(`Success! flow saved at ${$flowStore.path}`)
		goto(`/flows/get/${$flowStore.path}`)
	}

	flowStore.subscribe((flow: Flow) => {
		if (flow) {
			setQueryWithoutLoad($page.url, 'state', encodeState(flow))
		}
	})

	const selectedIdStore = writable<string>('settings')
	const scheduleStore = writable<Schedule>({ args: {}, cron: '', enabled: false })
	const previewArgsStore = writable<Record<string, any>>({})

	function select(selectedId: string) {
		selectedIdStore.set(selectedId)
	}

	setContext<FlowEditorContext>('FlowEditorContext', {
		selectedId: selectedIdStore,
		schedule: scheduleStore,
		select,
		previewArgs: previewArgsStore
	})

	async function loadSchedule() {
		loadFlowSchedule(initialPath, $workspaceStore)
			.then((schedule: Schedule) => {
				scheduleStore.set(schedule)
			})
			.catch(() => {
				scheduleStore.set({
					cron: '0 */5 * * *',
					args: {},
					enabled: false
				})
			})
	}

	$: initialPath && $workspaceStore && loadSchedule()

	loadHubScripts()
</script>

<UnsavedConfirmationModal />

<div class="flex flex-col flex-1 h-full">
	<!-- Nav between steps-->
<<<<<<< HEAD
	<div class="flex flex-row justify-between w-full py-2 h-12 px-4">
		<div id="flow_title" class="flex gap-2 items-center justify-center">
			<Button color="light" endIcon={{ icon: faPen }} size="xs" on:click={() => select('settings')}>
				{$flowStore.path}
			</Button>
			<Button color="light" endIcon={{ icon: faPen }} size="xs" on:click={() => select('settings')}>
				{$flowStore.summary == '' || !$flowStore.summary ? 'No summary' : $flowStore.summary}
			</Button>
		</div>

		<div class="flex flex-row-reverse ml-2 space-x-reverse space-x-2 items-center">
			<Button
				disabled={pathError != ''}
				color="dark"
				size="xs"
				spacingSize="sm"
				on:click={saveFlow}
				startIcon={{ icon: faSave }}
			>
				Save
			</Button>
			<FlowImportExportMenu />

=======
	<div class="justify-between flex flex-row w-full py-2 px-4 space-x-4">
		<div class="flex flex-row space-x-2">
>>>>>>> e90a8e2c
			<Button
				color="light"
				size="xs"
				spacingSize="sm"
				variant="border"
				on:click={() => {
					const url = new URL('https://hub.windmill.dev/flows/add')
					const openFlow = {
						value: $flowStore.value,
						summary: $flowStore.summary,
						description: $flowStore.description,
						schema: $flowStore.schema
					}
					url.searchParams.append('flow', btoa(JSON.stringify(openFlow)))
					window.open(url, '_blank')?.focus()
				}}
				startIcon={{ icon: faGlobe }}
			>
				Publish to Hub
			</Button>
			<FlowImportExportMenu />
		</div>
		<div class="gap-1 flex-row hidden md:flex shrink overflow-hidden">
			<Button
				btnClasses="hidden lg:inline-flex"
				startIcon={{ icon: faPen }}
				variant="contained"
				color="light"
				size="xs"
				on:click={async () => {
					select('settings')
					document.getElementById('path')?.focus()
				}}
			>
				{$flowStore.path}
			</Button>
			<Button
				startIcon={{ icon: faPen }}
				variant="contained"
				color="light"
				size="xs"
				on:click={async () => {
					select('settings')
					document.getElementById('flow-summary')?.focus()
				}}
			>
				<div class="max-w-[10em] !truncate">
					{$flowStore.summary == '' || !$flowStore.summary ? 'No summary' : $flowStore.summary}
				</div>
			</Button>
		</div>
		<div class="flex flex-row-reverse ml-2 space-x-reverse space-x-2">
			<Button disabled={pathError != ''} size="sm" on:click={saveFlow}>Save</Button>
			<FlowPreviewButtons />
		</div>
	</div>

	<!-- metadata -->

	{#if $flowStateStore}
		<FlowEditor {initialPath} />
	{:else}
		<CenteredPage>Loading...</CenteredPage>
	{/if}
</div><|MERGE_RESOLUTION|>--- conflicted
+++ resolved
@@ -12,11 +12,6 @@
 	} from '$lib/utils'
 	import { faGlobe, faPen, faSave } from '@fortawesome/free-solid-svg-icons'
 	import { setContext } from 'svelte'
-<<<<<<< HEAD
-	import Icon from 'svelte-awesome'
-	import { lifeBouy, lightbulbO } from 'svelte-awesome/icons'
-=======
->>>>>>> e90a8e2c
 	import { writable } from 'svelte/store'
 	import CenteredPage from './CenteredPage.svelte'
 	import { Button } from './common'
@@ -168,34 +163,8 @@
 
 <div class="flex flex-col flex-1 h-full">
 	<!-- Nav between steps-->
-<<<<<<< HEAD
-	<div class="flex flex-row justify-between w-full py-2 h-12 px-4">
-		<div id="flow_title" class="flex gap-2 items-center justify-center">
-			<Button color="light" endIcon={{ icon: faPen }} size="xs" on:click={() => select('settings')}>
-				{$flowStore.path}
-			</Button>
-			<Button color="light" endIcon={{ icon: faPen }} size="xs" on:click={() => select('settings')}>
-				{$flowStore.summary == '' || !$flowStore.summary ? 'No summary' : $flowStore.summary}
-			</Button>
-		</div>
-
-		<div class="flex flex-row-reverse ml-2 space-x-reverse space-x-2 items-center">
-			<Button
-				disabled={pathError != ''}
-				color="dark"
-				size="xs"
-				spacingSize="sm"
-				on:click={saveFlow}
-				startIcon={{ icon: faSave }}
-			>
-				Save
-			</Button>
-			<FlowImportExportMenu />
-
-=======
 	<div class="justify-between flex flex-row w-full py-2 px-4 space-x-4">
 		<div class="flex flex-row space-x-2">
->>>>>>> e90a8e2c
 			<Button
 				color="light"
 				size="xs"
