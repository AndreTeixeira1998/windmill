--- conflicted
+++ resolved
@@ -73,16 +73,12 @@
 	}
 }
 
-<<<<<<< HEAD
-=======
 const loadSchemaLastRun = writable<[string | undefined, Schema]>(undefined)
 
->>>>>>> 444750d5
 export async function loadSchemaFromModule(module: FlowModule): Promise<{
 	input_transforms: Record<string, InputTransform>
 	schema: Schema
 }> {
-
 	const mod = module.value
 
 	if (mod.type == 'rawscript' || mod.type === 'script') {
