--- conflicted
+++ resolved
@@ -119,68 +119,6 @@
 
 <svelte:window on:keydown={onKeyDown} />
 
-<<<<<<< HEAD
-<div class="flex flex-col h-full" bind:clientWidth={$width}>
-	<FlowCard bind:flowModule>
-		<svelte:fragment slot="header">
-			<FlowModuleHeader
-				bind:module={flowModule}
-				on:delete
-				on:toggleSuspend={() => (selected = 'suspend')}
-				on:toggleRetry={() => (selected = 'retries')}
-				on:toggleStopAfterIf={() => (selected = 'early-stop')}
-				on:fork={() => apply(fork, flowModule)}
-				on:createScriptFromInlineScript={() => {
-					apply(createScriptFromInlineScript, {
-						flowModule: flowModule,
-						suffix: $selectedId,
-						schema: flowModuleState.schema
-					})
-				}}
-			/>
-		</svelte:fragment>
-		{#if shouldPick}
-			<FlowInputs
-				shouldDisableTriggerScripts={parentIndex != 0}
-				shouldDisableLoopCreation={childIndex !== undefined ||
-					parentIndex === 0 ||
-					$selectedId.includes('failure')}
-				on:loop={() => {
-					applyCreateLoop()
-					select(['loop', $selectedId].join('-'))
-				}}
-				on:branches={() => {
-					applyCreateBranches()
-					select(['branches', $selectedId].join('-'))
-				}}
-				on:pick={(e) => apply(pickScript, e.detail.path)}
-				on:new={(e) =>
-					apply(createInlineScriptModule, {
-						language: e.detail.language,
-						kind: e.detail.kind,
-						subkind: e.detail.subkind
-					})}
-				{failureModule}
-			/>
-		{:else}
-			{#if flowModule.value.type === 'rawscript'}
-				<div class="flex-shrink-0 border-b-2 shadow-sm p-1 mb-1">
-					<EditorBar
-						{editor}
-						lang={flowModule.value['language'] ?? 'deno'}
-						{websocketAlive}
-						iconOnly={$width < FLOW_MODULE_WIDTH_THRESHOLD}
-					/>
-				</div>
-			{/if}
-
-			<div class="overflow-hidden flex-grow">
-				<VSplitPane
-					topPanelSize={flowModule.value.type === 'rawscript' ? '50%' : '0%'}
-					downPanelSize={flowModule.value.type === 'rawscript' ? '50%' : '100%'}
-					minTopPaneSize="20%"
-					minDownPaneSize="20%"
-=======
 {#if flowModule.value.type === 'rawscript' || flowModule.value.type === 'script'}
 	<div class="h-full" bind:this={wrapper} bind:clientWidth={$width}>
 		<FlowCard bind:flowModule>
@@ -211,6 +149,10 @@
 						applyCreateLoop()
 						select(['loop', $selectedId].join('-'))
 					}}
+					on:branches={() => {
+						applyCreateBranches()
+						select(['branches', $selectedId].join('-'))
+					}}
 					on:pick={(e) => apply(pickScript, e.detail.path)}
 					on:new={(e) =>
 						apply(createInlineScriptModule, {
@@ -236,7 +178,6 @@
 					bind:this={panes}
 					class="h-full"
 					style="max-height: calc(100% - {totalTopGap}px) !important;"
->>>>>>> af9e1f44
 				>
 					<Splitpanes horizontal>
 						<Pane size={50} minSize={20}>
