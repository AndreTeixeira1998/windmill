--- conflicted
+++ resolved
@@ -10,15 +10,12 @@
 		font-weight: 100 900;
 		font-display: swap;
 	}
-<<<<<<< HEAD
-=======
 	.splitpanes--vertical > .splitpanes__pane {
 		transition: none !important;
 	}
 	.splitpanes--horizontal > .splitpanes__pane {
 		transition: none !important;
 	}
->>>>>>> badc6019
 	.monaco-workbench > .notifications-toasts.visible {
 		display: none !important;
 	}
