--- conflicted
+++ resolved
@@ -243,10 +243,7 @@
           type: array
           items:
             $ref: "#/components/schemas/FlowModule"
-<<<<<<< HEAD
-=======
           required: [modules]
->>>>>>> af9e1f44
         type:
           type: string
           enum:
@@ -283,7 +280,6 @@
         - branches
         - type
 
-
     FlowStatus:
       type: object
       properties:
@@ -348,9 +344,6 @@
               enum: [branch, default]
             branch:
               type: integer
-<<<<<<< HEAD
-
-=======
           required:
             - type
         branchall:
@@ -363,6 +356,5 @@
           required:
             - branch
             - len
-            
->>>>>>> af9e1f44
+
       required: [type]