/*
 * Author: Ruben Fiszel
 * Copyright: Windmill Labs, Inc 2022
 * This file and its contents are licensed under the AGPLv3 License.
 * Please see the included NOTICE for copyright information and
 * LICENSE-AGPL for a copy of the license.
 */

use anyhow::Result;
use const_format::concatcp;
use itertools::Itertools;
use once_cell::sync::OnceCell;
use sqlx::{Pool, Postgres};
use windmill_api_client::Client;
use std::{
    borrow::Borrow, collections::HashMap, io, os::unix::process::ExitStatusExt, panic,
    process::Stdio, time::{Duration},
    sync::{Arc},
};
use tracing::{trace_span, Instrument};
use uuid::Uuid;

use windmill_common::{
    error::{self, to_anyhow, Error},
    flows::{FlowModuleValue, FlowValue},
    scripts::{ScriptHash, ScriptLang},
    utils::{rd_string},
    variables, BASE_URL, users::SUPERADMIN_SECRET_EMAIL, METRICS_ENABLED, jobs::{JobKind, QueuedJob},
};
use windmill_queue::{canceled_job_to_result, get_queued_job, pull, CLOUD_HOSTED};

use serde_json::{json, Value};

use tokio::{
    fs::{metadata, symlink, DirBuilder, File},
    io::{AsyncBufReadExt, AsyncWriteExt, BufReader},
    process::{Child, Command},
    sync::{
        mpsc::{self, Sender},  watch, broadcast, RwLock, Barrier
    },
    time::{interval, sleep, Instant, MissedTickBehavior}
};

use futures::{
    future::{self, ready, FutureExt},
    stream, StreamExt,
};

use async_recursion::async_recursion;

#[cfg(feature = "enterprise")]
use rand::Rng;

#[cfg(feature = "enterprise")]
use crate::global_cache::{copy_cache_to_tmp_cache, cache_global, copy_tmp_cache_to_cache};

use crate::{
    jobs::{add_completed_job, add_completed_job_error},
    worker_flow::{
        handle_flow, update_flow_status_after_job_completion, update_flow_status_in_progress,
    }, python_executor::{create_dependencies_dir, pip_compile, handle_python_job, handle_python_reqs}, common::{read_result, set_logs}, go_executor::{handle_go_job, install_go_dependencies},
};




pub async fn create_token_for_owner_in_bg(db: &Pool<Postgres>, job: &QueuedJob) -> Arc<RwLock<String>> {
    let rw_lock = Arc::new(RwLock::new(String::new()));
    // skipping test runs
    if job.workspace_id != "" {
        let mut locked = rw_lock.clone().write_owned().await;
        let db = db.clone();
        let job = job.clone();
        tokio::spawn(async move {
            let job = job.clone();
            let token = create_token_for_owner(
                &db.clone(),
                &job.workspace_id,
                &job.permissioned_as,
                "ephemeral-script",
                *SESSION_TOKEN_EXPIRY,
                &job.email,
            )
            .await.expect("could not create job token");
            *locked = token;
        });
    };
    return rw_lock;
}

#[tracing::instrument(level = "trace", skip_all)]
pub async fn create_token_for_owner(
    db: &Pool<Postgres>,
    w_id: &str,
    owner: &str,
    label: &str,
    expires_in: i32,
    email: &str,
) -> error::Result<String> {
    // TODO: Bad implementation. We should not have access to this DB here.
    let token: String = rd_string(30);
    let is_super_admin = sqlx::query_scalar!("SELECT super_admin FROM password WHERE email = $1", email)
            .fetch_optional(db)
            .await?
            .unwrap_or(false) || email == SUPERADMIN_SECRET_EMAIL;

    sqlx::query_scalar!(
        "INSERT INTO token
            (workspace_id, token, owner, label, expiration, super_admin, email)
            VALUES ($1, $2, $3, $4, now() + ($5 || ' seconds')::interval, $6, $7)",
        &w_id,
        token,
        owner,
        label,
        expires_in.to_string(),
        is_super_admin,
        email
    )
    .execute(db)
    .await?;
    Ok(token)
}

pub const TMP_DIR: &str = "/tmp/windmill";
pub const ROOT_CACHE_DIR: &str = "/tmp/windmill/cache/";
pub const ROOT_TMP_CACHE_DIR: &str = "/tmp/windmill/tmpcache/";
pub const PIP_CACHE_DIR: &str = concatcp!(ROOT_CACHE_DIR, "pip");
pub const DENO_CACHE_DIR: &str = concatcp!(ROOT_CACHE_DIR, "deno");
pub const GO_CACHE_DIR: &str = concatcp!(ROOT_CACHE_DIR, "go");
pub const PIP_TMP_CACHE_DIR: &str = concatcp!(ROOT_TMP_CACHE_DIR, "pip");
pub const DENO_TMP_CACHE_DIR: &str = concatcp!(ROOT_TMP_CACHE_DIR, "deno");
pub const GO_TMP_CACHE_DIR: &str = concatcp!(ROOT_TMP_CACHE_DIR, "go");

const NUM_SECS_PING: u64 = 5;


const INCLUDE_DEPS_PY_SH_CONTENT: &str = include_str!("../nsjail/download_deps.py.sh");
const NSJAIL_CONFIG_RUN_BASH_CONTENT: &str = include_str!("../nsjail/run.bash.config.proto");


#[derive(Clone)]
pub struct Metrics {
    pub worker_execution_failed: prometheus::IntCounter,
}


pub const DEFAULT_TIMEOUT: u16 = 300;
pub const DEFAULT_SLEEP_QUEUE: u64 = 50;

lazy_static::lazy_static! {

    static ref SLEEP_QUEUE: u64 = std::env::var("SLEEP_QUEUE")
    .ok()
    .and_then(|x| x.parse::<u64>().ok())
    .unwrap_or(DEFAULT_SLEEP_QUEUE);

    pub static ref DISABLE_NUSER: bool = std::env::var("DISABLE_NUSER")
    .ok()
    .and_then(|x| x.parse::<bool>().ok())
    .unwrap_or(false);

    pub static ref DISABLE_NSJAIL: bool = std::env::var("DISABLE_NSJAIL")
        .ok()
        .and_then(|x| x.parse::<bool>().ok())
        .unwrap_or(true);

    pub static ref KEEP_JOB_DIR: bool = std::env::var("KEEP_JOB_DIR")
    .ok()
    .and_then(|x| x.parse::<bool>().ok())
    .unwrap_or(false);


    pub static ref DENO_PATH: String = std::env::var("DENO_PATH").unwrap_or_else(|_| "/usr/bin/deno".to_string());
    pub static ref NSJAIL_PATH: String = std::env::var("NSJAIL_PATH").unwrap_or_else(|_| "nsjail".to_string());
    pub static ref PATH_ENV: String = std::env::var("PATH").unwrap_or_else(|_| String::new());
    pub static ref HOME_ENV: String = std::env::var("HOME").unwrap_or_else(|_| String::new());
    pub static ref GOPRIVATE: Option<String> = std::env::var("GOPRIVATE").ok();
    pub static ref NETRC: Option<String> = std::env::var("NETRC").ok();

    static ref DENO_AUTH_TOKENS: String = std::env::var("DENO_AUTH_TOKENS")
        .ok()
        .map(|x| format!(";{x}"))
        .unwrap_or_else(|| String::new());

    static ref NPM_CONFIG_REGISTRY: Option<String> = std::env::var("NPM_CONFIG_REGISTRY").ok();

    static ref DENO_FLAGS: Option<Vec<String>> = std::env::var("DENO_FLAGS")
        .ok()
        .map(|x| x.split(' ').map(|x| x.to_string()).collect());
        


    static ref WHITELIST_WORKSPACES: Option<Vec<String>> = std::env::var("WHITELIST_WORKSPACES")
        .ok()
        .map(|x| x.split(',').map(|x| x.to_string()).collect());
    static ref BLACKLIST_WORKSPACES: Option<Vec<String>>  = std::env::var("BLACKLIST_WORKSPACES")
        .ok()
        .map(|x| x.split(',').map(|x| x.to_string()).collect());

    pub static ref TAR_CACHE_RATE: i32 = std::env::var("TAR_CACHE_RATE")
        .ok()
        .and_then(|x| x.parse::<i32>().ok())
        .unwrap_or(100);

    static ref WORKER_STARTED: prometheus::IntGauge = prometheus::register_int_gauge!(
        "worker_started",
        "Total number of workers started."
    )
    .unwrap();

    static ref WORKER_UPTIME_OPTS: prometheus::Opts = prometheus::opts!(
        "worker_uptime",
        "Total number of seconds since the worker has started"
    );

    static ref TIMEOUT: u16 = std::env::var("TIMEOUT")
        .ok()
        .and_then(|x| x.parse::<u16>().ok())
        .unwrap_or(DEFAULT_TIMEOUT as u16);

    static ref TIMEOUT_DURATION: Duration = Duration::from_secs(*TIMEOUT as u64);

    pub static ref SESSION_TOKEN_EXPIRY: i32 = (*TIMEOUT as i32) * 2;

    pub static ref GLOBAL_CACHE_INTERVAL: u64 = std::env::var("GLOBAL_CACHE_INTERVAL")
        .ok()
        .and_then(|x| x.parse::<u64>().ok())
        .unwrap_or(60 * 10);

    pub static ref S3_CACHE_BUCKET: Option<String> = std::env::var("S3_CACHE_BUCKET")
        .ok()
        .map(|e| Some(e))
        .unwrap_or(None);

    pub static ref CAN_PULL: Arc<RwLock<()>> = Arc::new(RwLock::new(()));

}

//only matter if CLOUD_HOSTED
pub const MAX_RESULT_SIZE: usize = 1024 * 1024 * 2; // 2MB

pub struct AuthedClientBackgroundTask {
    pub base_internal_url: String,
    pub workspace: String,
    pub token: Arc<RwLock<String>>,
    pub client: OnceCell<Client>
}

impl AuthedClientBackgroundTask {
    pub async fn get_authed(&self) -> AuthedClient {
        return AuthedClient {
            base_internal_url: self.base_internal_url.clone(),
            workspace: self.workspace.clone(),
            token: self.get_token().await,
            client: self.client.clone()
        }
    }
    pub async fn get_token(&self) -> String {
        return self.token.read().await.clone();
    }
}
#[derive(Clone)]
pub struct AuthedClient {
    pub base_internal_url: String,
    pub workspace: String,
    pub token: String,
    pub client: OnceCell<Client>
}

impl AuthedClient {
    pub fn get_client(&self) -> &Client {
        return self.client.get_or_init(|| {
            windmill_api_client::create_client(&self.base_internal_url, self.token.clone())
        });
    }
}


<<<<<<< HEAD
#[tracing::instrument(skip(rsmq, deno_runner_pool), level = "trace")]
pub async fn run_worker<R: rsmq_async::RsmqConnection + Send + Sync + Clone>(
=======
pub async fn run_worker<R: rsmq_async::RsmqConnection + Send + Sync + Clone + 'static>(
>>>>>>> 7f886a67
    db: &Pool<Postgres>,
    worker_instance: &str,
    worker_name: String,
    i_worker: u64,
    num_workers: u32,
    ip: &str,
    mut rx: tokio::sync::broadcast::Receiver<()>,
    base_internal_url: &str,
    rsmq: Option<R>,
<<<<<<< HEAD
    deno_runner_pool: Arc<windmill_deno::runner::DenoRunnerPool>,
=======
    sync_barrier: Arc<RwLock<Option<Barrier>>>,
>>>>>>> 7f886a67
) {
    #[cfg(not(feature = "enterprise"))]
    if !*DISABLE_NSJAIL {
        tracing::warn!(
            "NSJAIL to sandbox process in untrusted environments is an enterprise feature but allowed to be used for testing purposes"
        );
    }

    let start_time = Instant::now();

    let worker_dir = format!("{TMP_DIR}/{worker_name}");
    tracing::debug!(worker_dir = %worker_dir, worker_name = %worker_name, "Creating worker dir");

    DirBuilder::new()
        .recursive(true)
        .create(&worker_dir)
        .await
        .expect("could not create initial worker dir");

    let _ = write_file(
        &worker_dir,
        "download_deps.py.sh",
        INCLUDE_DEPS_PY_SH_CONTENT,
    )
    .await;

    let mut last_ping = Instant::now() - Duration::from_secs(NUM_SECS_PING + 1);

    insert_initial_ping(worker_instance, &worker_name, ip, db).await;

    let uptime_metric = prometheus::register_counter!(WORKER_UPTIME_OPTS
        .clone()
        .const_label("name", &worker_name))
    .unwrap();


    let all_langs = [
        None, 
        Some(ScriptLang::Python3),
        Some(ScriptLang::Deno),
        Some(ScriptLang::Go),
        Some(ScriptLang::Bash)];

    let worker_execution_duration: HashMap<_, _>  = all_langs.clone().into_iter().map(|x| (x.clone(), prometheus::register_histogram!(
        prometheus::HistogramOpts::new(
            "worker_execution_duration",
            "Duration between receiving a job and completing it",
        )
        .const_label("name", &worker_name)
        .const_label("language", x.map(|x| x.as_str()).unwrap_or("none")))
        .expect("register prometheus metric"))
    ).collect();


    let worker_execution_duration_counter: HashMap<_, _>  = all_langs.clone().into_iter().map(|x| (x.clone(), prometheus::register_counter!(
        prometheus::Opts::new(
            "worker_execution_duration_counter",
            "Total number of seconds spent executing jobs"
        )
        .const_label("name", &worker_name)
        .const_label("language", x.map(|x| x.as_str()).unwrap_or("none")))
        .expect("register prometheus metric"))
    ).collect();


    let worker_sleep_duration_counter = prometheus::register_counter!(prometheus::opts!(
        "worker_sleep_duration_counter",
        "Total number of seconds spent sleeping between pulling jobs from the queue"
    )
        .const_label("name", &worker_name))
        .expect("register prometheus metric");


    let worker_pull_duration = prometheus::register_histogram!(prometheus::HistogramOpts::new(
        "worker_pull_duration",
        "Duration pulling next job",
    )
    .const_label("name", &worker_name),)
    .expect("register prometheus metric");

    let worker_pull_duration_counter = prometheus::register_counter!(prometheus::opts!(
        "worker_pull_duration_counter",
        "Total number of seconds spent pulling jobs (if growing large the db is undersized)"
    )
        .const_label("name", &worker_name))
        .expect("register prometheus metric");

    let worker_execution_failed: HashMap<_, _>  = all_langs.clone().into_iter().map(|x| (x.clone(), prometheus::register_int_counter!(
        prometheus::Opts::new(
            "worker_execution_failed", "Number of failed jobs",
        )
        .const_label("name", &worker_name)
        .const_label("language", x.map(|x| x.as_str()).unwrap_or("none")))
        .expect("register prometheus metric"))
    ).collect();


    let worker_execution_count: HashMap<_, _> = all_langs.into_iter().map(|x| (x.clone(), prometheus::register_int_counter!(
        prometheus::Opts::new(
            "worker_execution_count", "Number of executed jobs"
        )
        .const_label("name", &worker_name)
        .const_label("language", x.map(|x| x.as_str()).unwrap_or("none")))
        .expect("register prometheus metric"))
    ).collect();

    let worker_busy: prometheus::IntGauge = prometheus::register_int_gauge!(prometheus::Opts::new(
        "worker_busy",
        "Is the worker busy executing a job?",
    )
    .const_label("name", &worker_name))
    .unwrap();

    let mut jobs_executed = 0;

    if *METRICS_ENABLED {
        WORKER_STARTED.inc();
    }


    let (copy_to_bucket_tx, mut copy_to_bucket_rx) = mpsc::channel::<()>(2);

    let mut copy_cache_from_bucket_handle: Option<tokio::task::JoinHandle<()>> = None;

    tracing::info!(worker = %worker_name, "starting worker");

    #[cfg(feature = "enterprise")]
    let mut last_sync =
        Instant::now() + Duration::from_secs(rand::thread_rng().gen_range(0..*GLOBAL_CACHE_INTERVAL));

    let (same_worker_tx, mut same_worker_rx) = mpsc::channel::<Uuid>(5);

<<<<<<< HEAD
=======
    let (job_completed_tx, mut job_completed_rx) = mpsc::channel::<JobCompleted>(10);

    let db2 = db.clone();
    let rsmq2 = rsmq.clone();
    let worker_name2 = worker_name.clone();
    let send_result = tokio::spawn(async move {
        while let Some(JobCompleted { job, logs, result}) = job_completed_rx.recv().await {
            if let Err(e) = add_completed_job(&db2, &job, true, false, result, logs, rsmq2.clone()).await {
                tracing::error!(worker = %worker_name2, "failed to add completed job: {}", e);
            }
        }
    });
    
>>>>>>> 7f886a67
    tracing::info!(worker = %worker_name, "listening for jobs");
    
    let mut first_run = true;

    // let mut barrier = Arc::new();
    loop {
        if *METRICS_ENABLED {
            worker_busy.set(0);
            uptime_metric.inc_by(
                ((start_time.elapsed().as_millis() as f64)/1000.0 - uptime_metric.get())
                    .try_into()
                    .unwrap(),
            );
        }

        #[cfg(feature = "enterprise")]
        let copy_tx = copy_to_bucket_tx.clone();

        let do_break = async {
            if last_ping.elapsed().as_secs() > NUM_SECS_PING {
                sqlx::query!(
                    "UPDATE worker_ping SET ping_at = now(), jobs_executed = $1 WHERE worker = $2",
                    jobs_executed,
                    &worker_name
                )
                .execute(db)
                .await
                .expect("update worker ping");

                last_ping = Instant::now();
            }

            #[cfg(feature = "enterprise")]
            if i_worker == 1 && S3_CACHE_BUCKET.is_some() {
                if last_sync.elapsed().as_secs() > *GLOBAL_CACHE_INTERVAL &&
                    (copy_cache_from_bucket_handle.is_none() || copy_cache_from_bucket_handle.as_ref().unwrap().is_finished()) {

                    tracing::debug!("CAN PULL LOCK START");
                    let _lock = CAN_PULL.write().await;

                    tracing::info!("Started syncing cache");
                    last_sync = Instant::now();
                    if num_workers > 1 {
                        create_barrier_for_all_workers(num_workers, sync_barrier.clone()).await;
                    }
                    if let Err(e) = copy_cache_to_tmp_cache().await {
                        tracing::error!("failed to copy cache to tmp cache: {}", e);
                    } else {
                        copy_cache_from_bucket_handle = Some(tokio::task::spawn(async move {
                            if let Some(ref s) = S3_CACHE_BUCKET.clone() {
                                if let Err(e) = cache_global(s, copy_tx).await { 
                                    tracing::error!("failed to sync cache: {}", e);
                                }
                            }
                        }));
                    }
                }
            }

            // The barrier is to avoid the sync to bucket syncing partial folders
            #[cfg(feature = "enterprise")]
            if num_workers > 1 && S3_CACHE_BUCKET.is_some()  {
                let read_barrier = sync_barrier.read().await;
                if let Some(b) = read_barrier.as_ref() {
                    tracing::debug!("worker #{i_worker} waiting for barrier");
                    b.wait().await;
                    tracing::debug!("worker #{i_worker} done waiting for barrier");
                    drop(read_barrier);
                    // wait for barrier to be reset
                    let _ = CAN_PULL.read().await;
                    tracing::debug!("worker #{i_worker} done waiting for lock");
                } else {
                    tracing::debug!("worker #{i_worker} no barrier");
                };
            }
            
            let (do_break, next_job) = if first_run { 
                (false, Ok(Some(QueuedJob::default())))
            } else {
                async {
                    tokio::select! {
                        biased;
                        _ = rx.recv() => {
                            if let Some(copy_cache_from_bucket_handle) = copy_cache_from_bucket_handle.as_ref() {
                                if !copy_cache_from_bucket_handle.is_finished() {
                                    copy_cache_from_bucket_handle.abort();
                                }
                            }
                            println!("received killpill for worker {}", i_worker);
                            (true, Ok(None))
                        },
                        _ = copy_to_bucket_rx.recv() => {
                            tracing::debug!("CAN PULL LOCK START");
                            let _lock = CAN_PULL.write().await;
                            if num_workers > 1 {
                                create_barrier_for_all_workers(num_workers, sync_barrier.clone()).await;
                            }
                            //Arc::new(tokio::sync::Barrier::new(num_workers as usize + 1));
                            #[cfg(feature = "enterprise")]
                            if let Err(e) = copy_tmp_cache_to_cache().await {
                                tracing::error!(worker = %worker_name, "failed to sync tmp cache to cache: {}", e);
                            }
                            tracing::debug!("CAN PULL LOCK END");
                            (false, Ok(None))
                        },
                        Some(job_id) = same_worker_rx.recv() => {
                            (false, sqlx::query_as::<_, QueuedJob>("SELECT * FROM queue WHERE id = $1")
                            .bind(job_id)
                            .fetch_optional(db)
                            .await
                            .map_err(|_| Error::InternalErr("Impossible to fetch same_worker job".to_string())))
                        },
                        (job, timer) = {
                            let timer = if *METRICS_ENABLED { Some(worker_pull_duration.start_timer()) } else { None }; 
                            pull(&db, WHITELIST_WORKSPACES.clone(), BLACKLIST_WORKSPACES.clone(), rsmq.clone()).map(|x| (x, timer)) 
                        } => {
                            timer.map(|timer| {
                                let duration_pull_s = timer.stop_and_record();
                                worker_pull_duration_counter.inc_by(duration_pull_s);
                            });
                            (false, job)
                        },
                    }
                }.await
            };

            first_run = false;
            if do_break {
                return true;
            }
            if *METRICS_ENABLED {
                worker_busy.set(1);
            }
            match next_job {
                Ok(Some(job)) => {
                    // println!("{:?}",  SystemTime::now());

                    let token = create_token_for_owner_in_bg(&db, &job).await;
                    let language = job.language.clone();
                    let _timer = worker_execution_duration
                        .get(&language)
                        .expect("no timer found")
                        .start_timer();

                    jobs_executed += 1;
                    if *METRICS_ENABLED {
                        worker_execution_count
                            .get(&language)
                            .expect("no timer found")
                            .inc();
                    }

                    let metrics = if *METRICS_ENABLED {
                        Some(Metrics {
                            worker_execution_failed: worker_execution_failed
                                .get(&language)
                                .expect("no timer found").clone(),
                        }) 
                    } else { None };

                    let job_root = job.root_job.map(|x| x.to_string()).unwrap_or_else(|| "none".to_string());

                    if job.id == Uuid::nil() {
                        tracing::info!(worker = %worker_name, "running warmup job");
                    } else {
                        tracing::info!(worker = %worker_name, id = %job.id, root_id = %job_root, "fetched job {}, root job: {}", job.id, job_root);
                    }

                    let job_dir = format!("{worker_dir}/{}", job.id);

                    DirBuilder::new()
                        .create(&job_dir)
                        .await
                        .expect("could not create job dir");

                    let same_worker = job.same_worker;

                    let target = &format!("{job_dir}/shared");

                    if same_worker && job.parent_job.is_some() {
                        let parent_flow = job.parent_job.unwrap();
                        let parent_shared_dir = format!("{worker_dir}/{parent_flow}/shared");
                        if metadata(&parent_shared_dir).await.is_err() {
                            DirBuilder::new()
                                .recursive(true)
                                .create(&parent_shared_dir)
                                .await
                                .expect("could not create parent shared dir");
                        }
                        symlink(&parent_shared_dir, target)
                            .await
                            .expect("could not symlink target");
                    } else {
                        DirBuilder::new()
                            .create(target)
                            .await
                            .expect("could not create shared dir");
                    }

                    let authed_client = AuthedClientBackgroundTask { base_internal_url: base_internal_url.to_string(), token, workspace: job.workspace_id.to_string(), client: OnceCell::new() };
                    let is_flow = job.job_kind == JobKind::Flow || job.job_kind == JobKind::FlowPreview || job.job_kind == JobKind::FlowDependencies;

                    if let Some(err) = handle_queued_job(
                        deno_runner_pool.clone(),
                        job.clone(),
                        db,
                        &authed_client,
                        &worker_name,
                        &worker_dir,
                        &job_dir,
                        metrics.clone(),
                        same_worker_tx.clone(),
                        base_internal_url,
                        rsmq.clone(),
                        job_completed_tx.clone(),
                    )
                    .await
                    .err()
                    {
                        handle_job_error(
                            db,
                            &authed_client.get_authed().await,
                            job,
                            err,
                            metrics,
                            false,
                            same_worker_tx.clone(),
                            &worker_dir,
                            base_internal_url,
                            rsmq.clone()
                        )
                        .await;
                    };

                    let duration = _timer.stop_and_record();
                    worker_execution_duration_counter
                        .get(&language)
                        .expect("no timer found").inc_by(duration);

                    if !*KEEP_JOB_DIR && !(is_flow && same_worker) {
                        let _ = tokio::fs::remove_dir_all(job_dir).await;
                    }
                }
                Ok(None) => {
                    let _timer =  if *METRICS_ENABLED { Some(Instant::now()) } else { None };
                    tokio::time::sleep(Duration::from_millis(*SLEEP_QUEUE)).await;
                    _timer.map(|timer| {
                        let duration = timer.elapsed().as_secs_f64();
                        worker_sleep_duration_counter.inc_by(duration);
                    });
                }
                Err(err) => {
                    tracing::error!(worker = %worker_name, "run_worker: pulling jobs: {}", err);
                }
            };

            false
        }
        .instrument(trace_span!("worker_loop_iteration"))
        .await;
        if do_break {
            break;
        }
    }

    drop(job_completed_tx);

    send_result.await.expect("send result failed");

}

pub async fn create_barrier_for_all_workers(num_workers: u32, sync_barrier: Arc<RwLock<Option<tokio::sync::Barrier>>>) {
    tracing::debug!("acquiring write lock");
    let mut barrier = sync_barrier.write().await;
    *barrier = Some(tokio::sync::Barrier::new(num_workers as usize));
    drop(barrier);
    tracing::debug!("dropped write lock");
    if let Some(b) = sync_barrier.read().await.as_ref() {
        tracing::debug!("leader worker waiting for barrier");
        b.wait().await;
        tracing::debug!("leader worker done waiting for barrier");
    };
    let mut barrier = sync_barrier.write().await;
    *barrier = None;
    tracing::debug!("leader worker done waiting for");
}
pub async fn handle_job_error<R: rsmq_async::RsmqConnection + Send + Sync + Clone>(
    db: &Pool<Postgres>,
    client: &AuthedClient,
    job: QueuedJob,
    err: Error,
    metrics: Option<Metrics>,
    unrecoverable: bool,
    same_worker_tx: Sender<Uuid>,
    worker_dir: &str,
    base_internal_url: &str,
    rsmq: Option<R>,
) {
    let err = match err {
        Error::JsonErr(err) => err,
        _ => json!({"message": err.to_string(), "name": "InternalErr"}),
    };

    let rsmq_2 = rsmq.clone();
    let update_job_future = || {
        add_completed_job_error(
            db,
            &job,
            format!("Unexpected error during job execution:\n{err}"),
            err.clone(),
            metrics.clone(),
            rsmq_2,
        )
    };

    let update_job_future = if job.is_flow_step || job.job_kind == JobKind::FlowPreview || job.job_kind == JobKind::Flow {
        let (flow, job_status_to_update, update_job_future) = if let Some(parent_job_id) = job.parent_job {
            let _ = update_job_future().await;
            (parent_job_id, job.id, None)
        } else {
            (job.id, Uuid::nil(), Some(update_job_future))
        };

        let updated_flow = update_flow_status_after_job_completion(
            db,
            client,
            flow,
            &job_status_to_update,
            &job.workspace_id,
            false,
            json!({ "error": err }),
            metrics.clone(),
            unrecoverable,
            same_worker_tx,
            worker_dir,
            None,
            base_internal_url,
            rsmq.clone(),
        )
        .await;

        if let Err(err) = updated_flow {
            if let Some(parent_job_id) = job.parent_job {
                if let Ok(mut tx) = db.begin().await {
                    if let Ok(Some(parent_job)) =
                        get_queued_job(parent_job_id, &job.workspace_id, &mut tx).await
                    {
                        let _ = add_completed_job_error(
                            db,
                            &parent_job,
                            format!("Unexpected error during flow job error handling:\n{err}"),
                            json!({"message": err.to_string(), "name": "InternalErr"}),
                            metrics.clone(),
                            rsmq,
                        )
                        .await;
                    }
                }
            }
        }

        update_job_future
    } else {
        Some(update_job_future)
    };
    if let Some(f) = update_job_future {
        let _ = f().await;
    }
    tracing::error!(job_id = %job.id, "error handling job: {err:#?} {} {} {}", job.id, job.workspace_id, job.created_by);
}

async fn insert_initial_ping(
    worker_instance: &str,
    worker_name: &str,
    ip: &str,
    db: &Pool<Postgres>,
) {
    sqlx::query!(
        "INSERT INTO worker_ping (worker_instance, worker, ip) VALUES ($1, $2, $3)",
        worker_instance,
        worker_name,
        ip
    )
    .execute(db)
    .await
    .expect("insert worker_ping initial value");
}


fn extract_error_value(log_lines: &str, i: i32) -> serde_json::Value {
    return json!({"message": format!("ExitCode: {i}, last log lines:\n{}", log_lines.to_string().trim().to_string()), "name": "ExecutionErr"});
}

#[derive(Debug, Clone)]
struct JobCompleted {
    job: QueuedJob,
    result: serde_json::Value,
    logs: String,
}
#[tracing::instrument(level = "trace", skip_all)]
async fn handle_queued_job<R: rsmq_async::RsmqConnection + Send + Sync + Clone>(
    deno_runner_pool: Arc<windmill_deno::runner::DenoRunnerPool>,
    job: QueuedJob,
    db: &sqlx::Pool<sqlx::Postgres>,
    client: &AuthedClientBackgroundTask,
    worker_name: &str,
    worker_dir: &str,
    job_dir: &str,
    metrics: Option<Metrics>,
    same_worker_tx: Sender<Uuid>,
    base_internal_url: &str,
    rsmq: Option<R>,
    job_completed_tx: Sender<JobCompleted>,
) -> windmill_common::error::Result<()> {
    if job.canceled {
        return Err(Error::JsonErr(canceled_job_to_result(&job)))?;
    }
    if let Some(e) = job.pre_run_error {
        return Err(Error::ExecutionErr(e));
    }

    match job.job_kind {
        JobKind::FlowPreview | JobKind::Flow => {
            let args = job.args.clone().unwrap_or(Value::Null);
            handle_flow(
                &job,
                db,
                &client.get_authed().await,
                args,
                same_worker_tx,
                worker_dir,
                base_internal_url,
                rsmq,
            )
            .await?;
        }
        _ => {
            let mut logs = "".to_string();
            // println!("handle queue {:?}",  SystemTime::now());
            if let Some(log_str) = &job.logs {
                logs.push_str(&log_str);
            }

            if job.is_flow_step {
                update_flow_status_in_progress(
                    db,
                    &job.workspace_id,
                    job.parent_job
                        .ok_or_else(|| Error::InternalErr(format!("expected parent job")))?,
                    job.id,
                )
                .await?;
            }

            tracing::debug!(
                worker = %worker_name,
                job_id = %job.id,
                workspace_id = %job.workspace_id,
                "handling job {}",
                job.id
            );

            logs.push_str(&format!("job {} on worker {}\n", &job.id, &worker_name));
            let result = match job.job_kind {
                JobKind::Dependencies => {
                    handle_dependency_job(&job, &mut logs, job_dir, db, worker_name, worker_dir).await
                }
                JobKind::FlowDependencies => {
                    handle_flow_dependency_job(&job, &mut logs, job_dir, db, worker_name, worker_dir)
                        .await
                        .map(|()| Value::Null)
                }
                JobKind::Identity => match job.args.clone() {
                    Some(Value::Object(args))
                        if args.len() == 1 && args.contains_key("previous_result") =>
                    {
                        Ok(args.get("previous_result").unwrap().clone())
                    }
                    args @ _ => Ok(args.unwrap_or_else(|| Value::Null)),
                },
                _ => {
                    handle_code_execution_job(
                        deno_runner_pool,
                        &job,
                        db,
                        client,
                        job_dir,
                        worker_dir,
                        &mut logs,
                        base_internal_url,
                        worker_name
                    )
                    .await
                }
            };

            //it's a test job, no need to update the db
            if job.workspace_id == "" {
                return Ok(());
            }
            let client = &client.get_authed().await;
            match result {
                Ok(r) => {
                    // println!("bef completed job{:?}",  SystemTime::now());
                    if job.is_flow_step {
                        add_completed_job(db, &job, true, false, r.clone(), logs, rsmq.clone()).await?;
                        if let Some(parent_job) = job.parent_job {
                            update_flow_status_after_job_completion(
                                db,
                                client,
                                parent_job,
                                &job.id,
                                &job.workspace_id,
                                true,
                                r,
                                metrics.clone(),
                                false,
                                same_worker_tx.clone(),
                                worker_dir,
                                None,
                                base_internal_url,
                                rsmq.clone()
                            )
                            .await?;
                        }
                    } else {
                        // in the happy path and if job not a flow step, we can delegate updating the completed job in the background
                        job_completed_tx.send(JobCompleted{job,result:r,logs:logs,}).await.expect("send job completed");
                        
                    }
                }
                Err(e) => {
                    let error_value = match e {
                        Error::ExitStatus(i) => {
                            let res = read_result(job_dir).await.ok();

                            if res.is_some() && res.clone().unwrap().is_object() {
                                res.unwrap()
                            } else {
                                let last_10_log_lines = logs
                                    .lines()
                                    .skip(logs.lines().count().max(13) - 13)
                                    .join("\n")
                                    .to_string()
                                    .replace("\n\n", "\n");

                                let log_lines = last_10_log_lines
                                    .split("CODE EXECUTION ---")
                                    .last()
                                    .unwrap_or(&logs);

                                extract_error_value(log_lines, i)
                            }
                        }
                        err @ _ => {
                            json!({"message": format!("error during execution of the script:\n{}", err), "name": "ExecutionErr"})
                        }
                    };

                    let result =
                        add_completed_job_error(db, &job, logs, error_value, metrics.clone(), rsmq.clone())
                            .await?;
                    if job.is_flow_step {
                        if let Some(parent_job) = job.parent_job {
                            update_flow_status_after_job_completion(
                                db,
                                client,
                                parent_job,
                                &job.id,
                                &job.workspace_id,
                                false,
                                result,
                                metrics,
                                false,
                                same_worker_tx,
                                worker_dir,
                                None,
                                base_internal_url,
                                rsmq
                            )
                            .await?;
                        }
                    }
                }
            };
        }
    }
    Ok(())
}

#[tracing::instrument(level = "trace", skip_all)]
pub async fn write_file(dir: &str, path: &str, content: &str) -> error::Result<File> {
    let path = format!("{}/{}", dir, path);
    let mut file = File::create(&path).await?;
    file.write_all(content.as_bytes()).await?;
    file.flush().await?;
    Ok(file)
}

#[async_recursion]
async fn transform_json_value(
    name: &str,
    client: &AuthedClient,
    workspace: &str,
    v: Value,
) -> error::Result<Value> {
    match v {
        Value::String(y) if y.starts_with("$var:") => {
            let path = y.strip_prefix("$var:").unwrap();
            let v = client.get_client()
                .get_variable(workspace, path, Some(true))
                .await
                .map_err(|_| Error::NotFound(format!("Variable {path} not found for `{name}`")))
                .map(|v| v.into_inner())?
                .value
                .unwrap_or_else(|| String::new());
            Ok(Value::String(v))
        }
        Value::String(y) if y.starts_with("$res:") => {
            let path = y.strip_prefix("$res:").unwrap();
            if path.split("/").count() < 2 {
                return Err(Error::InternalErr(format!(
                    "Argument `{name}` is an invalid resource path: {path}",
                )));
            }
            let v = client.get_client()
                .get_resource_value(workspace, path)
                .await
                .map_err(|_| Error::NotFound(format!("Resource {path} not found for `{name}`")))?
                .into_inner();
            transform_json_value(name, client, workspace, v).await
        }
        Value::Object(mut m) => {
            for (a, b) in m.clone().into_iter() {
                m.insert(
                    a.clone(),
                    transform_json_value(&a, client, workspace, b).await?,
                );
            }
            Ok(Value::Object(m))
        }
        a @ _ => Ok(a),
    }
}

#[tracing::instrument(level = "trace", skip_all)]
async fn handle_code_execution_job(
    deno_runner_pool: Arc<windmill_deno::runner::DenoRunnerPool>,
    job: &QueuedJob,
    db: &sqlx::Pool<sqlx::Postgres>,
    client: &AuthedClientBackgroundTask,
    job_dir: &str,
    worker_dir: &str,
    logs: &mut String,
    base_internal_url: &str,
    worker_name: &str,
) -> error::Result<serde_json::Value> {
    let (inner_content, requirements_o, language) = match job.job_kind {
        JobKind::Preview | JobKind::Script_Hub => (
            job.raw_code
                .clone()
                .unwrap_or_else(|| "no raw code".to_owned()),
            job.raw_lock.clone(),
            job.language.to_owned(),
        ),
        JobKind::Script => sqlx::query_as::<_, (String, Option<String>, Option<ScriptLang>)>(
            "SELECT content, lock, language FROM script WHERE hash = $1 AND workspace_id = $2",
        )
        .bind(&job.script_hash.unwrap_or(ScriptHash(0)).0)
        .bind(&job.workspace_id)
        .fetch_optional(db)
        .await?
        .ok_or_else(|| Error::InternalErr(format!("expected content and lock")))?,
        _ => unreachable!(
            "handle_code_execution_job should never be reachable with a non-code execution job"
        ),
    };
    let lang_str = job
        .language
        .as_ref()
        .map(|x| format!("{x:?}"))
        .unwrap_or_else(|| "NO_LANG".to_string());

    tracing::debug!(
        worker_name = %worker_name,
        job_id = %job.id,
        workspace_id = %job.workspace_id,
        "started {} job {}",
        &lang_str,
        job.id
    );

    let shared_mount = if job.same_worker && job.language != Some(ScriptLang::Deno) {
        format!(
            r#"
mount {{
    src: "{job_dir}/shared"
    dst: "/tmp/shared"
    is_bind: true
    rw: true
}}
        "#
        )
    } else {
        "".to_string()
    };

    // println!("handle lang job {:?}",  SystemTime::now());

    let result: error::Result<serde_json::Value> = match language {
        None => {
            return Err(Error::ExecutionErr(
                "Require language to be not null".to_string(),
            ))?;
        }
        Some(ScriptLang::Python3) => {
            handle_python_job(
                requirements_o,
                job_dir,
                worker_dir,
                worker_name,
                job,
                logs,
                db,
                client,
                &inner_content,
                &shared_mount,
                base_internal_url,
            )
            .await
        }
        Some(ScriptLang::Deno) => {
            handle_deno_job(
                deno_runner_pool,
                logs,
                job,
                db,
                client,
                job_dir,
                &inner_content,
                base_internal_url,
                worker_name
            )
            .await
        }
        Some(ScriptLang::Go) => {
            handle_go_job(
                logs,
                job,
                db,
                client,
                &inner_content,
                job_dir,
                requirements_o,
                &shared_mount,
                base_internal_url,
                worker_name
            )
            .await
        }
        Some(ScriptLang::Bash) => {
            handle_bash_job(
                logs,
                job,
                db,
                client,
                &inner_content,
                job_dir,
                &shared_mount,
                base_internal_url,
                worker_name
            )
            .await
        }
    };
    tracing::info!(
        worker_name = %worker_name,
        job_id = %job.id,
        workspace_id = %job.workspace_id,
        is_ok = result.is_ok(),
        "finished {} job {}",
        &lang_str,
        job.id
    );
    // println!("handled job: {:?}",  SystemTime::now());

    result
}


#[tracing::instrument(level = "trace", skip_all)]
async fn handle_bash_job(
    logs: &mut String,
    job: &QueuedJob,
    db: &sqlx::Pool<sqlx::Postgres>,
    client: &AuthedClientBackgroundTask,
    content: &str,
    job_dir: &str,
    shared_mount: &str,
    base_internal_url: &str,
    worker_name: &str,
) -> Result<serde_json::Value, Error> {
    logs.push_str("\n\n--- BASH CODE EXECUTION ---\n");
    set_logs(logs, &job.id, db).await;
    write_file(job_dir, "main.sh", &format!("{content}\nsleep 0.02")).await?;
    let token = client.get_token().await;
    let mut reserved_variables = get_reserved_variables(job, &token, db).await?;
    reserved_variables.insert("RUST_LOG".to_string(), "info".to_string());

    let hm = match job.args {
        Some(Value::Object(ref hm)) => hm.clone(),
        _ => serde_json::Map::new(),
    };
    let args_owned = windmill_parser_bash::parse_bash_sig(&content)?
        .args
        .iter()
        .map(|arg| {
            hm.get(&arg.name)
                .and_then(|v| match v {
                    Value::String(s) => Some(s.clone()),
                    _ => serde_json::to_string(v).ok(),
                })
                .unwrap_or_else(String::new)
        })
        .collect::<Vec<String>>();
    let args = args_owned.iter().map(|s| &s[..]).collect::<Vec<&str>>();

    let child = if !*DISABLE_NSJAIL {
        let _ = write_file(
            job_dir,
            "run.config.proto",
            &NSJAIL_CONFIG_RUN_BASH_CONTENT
                .replace("{JOB_DIR}", job_dir)
                .replace("{CLONE_NEWUSER}", &(!*DISABLE_NUSER).to_string())
                .replace("{SHARED_MOUNT}", shared_mount),
        )
        .await?;
        let mut cmd_args = vec!["--config", "run.config.proto", "--", "/bin/bash", "main.sh"];
        cmd_args.extend(args);
        Command::new(NSJAIL_PATH.as_str())
            .current_dir(job_dir)
            .env_clear()
            .envs(reserved_variables)
            .env("PATH", PATH_ENV.as_str())
            .env("BASE_INTERNAL_URL", base_internal_url)
            .args(cmd_args)
            .stdout(Stdio::piped())
            .stderr(Stdio::piped())
            .spawn()?
    } else {
        let mut cmd_args = vec!["main.sh"];
        cmd_args.extend(&args);
        Command::new("/bin/bash")
            .current_dir(job_dir)
            .env_clear()
            .envs(reserved_variables)
            .env("PATH", PATH_ENV.as_str())
            .env("BASE_INTERNAL_URL", base_internal_url)
            .env("HOME", HOME_ENV.as_str())
            .args(cmd_args)
            .stdout(Stdio::piped())
            .stderr(Stdio::piped())
            .spawn()?
    };
<<<<<<< HEAD
    handle_child(&job.id, db, logs, JobChild::ProcessChild(child), !*DISABLE_NSJAIL, worker_name, &job.workspace_id).await?;
=======
    handle_child(&job.id, db, logs,  child, !*DISABLE_NSJAIL, worker_name, &job.workspace_id, "bash run").await?;
>>>>>>> 7f886a67
    //for now bash jobs have an empty result object
    Ok(serde_json::json!(logs
        .lines()
        .last()
        .map(|x| x.to_string())
        .unwrap_or_else(String::new)))
}

fn get_common_deno_proc_envs(token: &str, base_internal_url: &str) -> HashMap<String, String> {
    let hostname_base = BASE_URL.split("://").last().unwrap_or("localhost");
    let hostname_internal = base_internal_url.split("://").last().unwrap_or("localhost");
    let deno_auth_tokens_base = DENO_AUTH_TOKENS.as_str();
    let deno_auth_tokens =
        format!("{token}@{hostname_base};{token}@{hostname_internal}{deno_auth_tokens_base}",);

    let mut deno_envs: HashMap<String, String> = HashMap::from([
        (String::from("PATH"), PATH_ENV.clone()),
        (String::from("DENO_AUTH_TOKENS"), deno_auth_tokens),
        (String::from("BASE_INTERNAL_URL"), base_internal_url.to_string()),
        (String::from("NO_COLOR"), String::from("true")),
    ]);

    if let Some(ref s) = *NPM_CONFIG_REGISTRY {
        deno_envs.insert(String::from("NPM_CONFIG_REGISTRY"), s.clone());
    }
    return deno_envs;
}

#[tracing::instrument(level = "trace", skip_all)]
async fn handle_deno_job(
    deno_runner_pool: Arc<windmill_deno::runner::DenoRunnerPool>,
    logs: &mut String,
    job: &QueuedJob,
    db: &sqlx::Pool<sqlx::Postgres>,
    client: &AuthedClientBackgroundTask,
    job_dir: &str,
    inner_content: &String,
    base_internal_url: &str,
    worker_name: &str
) -> error::Result<serde_json::Value> {
    let job_dir_owned = job_dir.to_owned();

    // let mut start = Instant::now();
    logs.push_str("\n\n--- DENO CODE EXECUTION ---\n");

    let logs_to_set = logs.clone();
    let id = job.id.clone();
    let db2 = db.clone();

    let set_logs_f = async {
        set_logs(&logs_to_set, &id, &db2).await;
        Ok(()) as error::Result<()>
    };
    
    let write_main_f = write_file(job_dir, "main.ts", inner_content);

    let write_wrapper_f = async {
        // let mut start = Instant::now();
        let spread =  windmill_parser_ts::parse_deno_signature(inner_content, true)?.args.into_iter().map(|x| x.name).join(",");
        // logs.push_str(format!("infer args: {:?}\n", start.elapsed().as_micros()).as_str());
        let wrapper_content: String = format!(
            r#"
    Deno.chdir("{job_dir}");
    import {{ main }} from "./main.ts";

    const args = await Deno.readTextFile("args.json")
        .then(JSON.parse)
        .then(({{ {spread} }}) => [ {spread} ])

    async function run() {{
        let res: any = await main(...args);
        const res_json = JSON.stringify(res ?? null, (key, value) => typeof value === 'undefined' ? null : value);
        await Deno.writeTextFile("result.json", res_json);
    }}
    run().catch(async (e) => {{
        try {{ await Deno.writeTextFile("result.json", JSON.stringify({{ message: e.message, name: e.name, stack: e.stack }})); }} catch {{ }}
        throw e;
    }});
    "#,
        );
        write_file(job_dir, "wrapper.ts", &wrapper_content).await?;
        Ok(()) as error::Result<()>
    };

    let write_import_map_f = async {
        let w_id = job.workspace_id.clone();
        let script_path_split = job.script_path().split("/");
        let script_path_parts_len = script_path_split.clone().count();
        let mut relative_mounts = "".to_string();
        for c in 0..script_path_parts_len {
            relative_mounts += ",\n          ";
            relative_mounts += &format!("\"./{}\": \"{base_internal_url}/api/w/{w_id}/scripts/raw/p/{}{}\"",
                (0..c).map(|_| "../").join(""),
                &script_path_split.clone().take(script_path_parts_len - c - 1).join("/"),
                if c == script_path_parts_len - 1 { "" } else { "/" },
            );
        }
        let import_map = format!(
            r#"{{
            "imports": {{
              "{base_internal_url}/api/w/{w_id}/scripts/raw/p/": "{base_internal_url}/api/w/{w_id}/scripts/raw/p/",
              "{base_internal_url}": "{base_internal_url}/api/w/{w_id}/scripts/raw/p/",
              "/": "{base_internal_url}/api/w/{w_id}/scripts/raw/p/",
              "./wrapper.ts": "./wrapper.ts",
              "./main.ts": "./main.ts"{relative_mounts}
            }}
          }}"#,
        );
        write_file(job_dir, "import_map.json", &import_map).await?;
        Ok(()) as error::Result<()>
    };

    let reserved_variables_args_out_f = async {
        let client = client.get_authed().await;
        let args_and_out_f = async {
            create_args_and_out_file(&client, job, job_dir).await?;
            Ok(()) as Result<()>
        };
        let reserved_variables_f = async {
            let mut vars = get_reserved_variables(job, &client.token, db).await?;
            vars.insert("RUST_LOG".to_string(), "info".to_string());
            Ok(vars) as Result<HashMap<String, String>>
        };
        let (_, reserved_variables) = tokio::try_join!(args_and_out_f, reserved_variables_f)?;
        Ok((reserved_variables, client.token)) as error::Result<(HashMap<String, String>, String)>
    };

    let (_, (reserved_variables, token), _, _, _) = tokio::try_join!(
        set_logs_f,
        reserved_variables_args_out_f,
        write_main_f,
        write_wrapper_f,
        write_import_map_f)?;

    let common_deno_proc_envs = get_common_deno_proc_envs(&token, base_internal_url);

    let (deno_stdio, our_stdio) = windmill_deno::make_stdio(job_dir)?;

    //do not cache local dependencies
    let reload = format!("--reload={base_internal_url}");
    let (completion_signal, cancellation_signal) = {
        let deno_pool_2 = deno_runner_pool.clone();
        let mut args: Vec<String> = Vec::new();
        let script_path = format!("{job_dir_owned}/wrapper.ts");
        let import_map_path = format!("{job_dir_owned}/import_map.json");
        args.push("deno".to_owned());
        args.push("run".to_owned());
        args.push("--import-map".to_owned());
        args.push(import_map_path);
        args.push(reload);
        if let Some(deno_flags) = DENO_FLAGS.as_ref() {
            for flag in deno_flags {
                args.push(flag.clone());
            }
<<<<<<< HEAD
        } else if !*DISABLE_NSJAIL {
            args.push("--allow-net".to_owned());
            args.push(format!("--allow-read={job_dir_owned}"));
            args.push(format!("--allow-write={job_dir_owned}"));
            args.push("--allow-env".to_owned());
        } else {
            args.push("-A".to_owned());
        }
        args.push(script_path);
        // TODO(deno): Handle environment variables
        // TODO(deno): Handle current dir
        // TODO(deno): Handle stdout / stdin / stderr

        deno_pool_2.as_ref().run_job(args, job_dir_owned, DENO_CACHE_DIR.to_owned(), deno_stdio).await?
    };

    // TODO(deno): Handle log streaming
    handle_child(&job.id, db, logs, JobChild::SignalChild(completion_signal, Some(our_stdio), Some(cancellation_signal)), false, worker_name, &job.workspace_id).await?;

=======
            args.push(&script_path);
            Command::new(DENO_PATH.as_str())
                .current_dir(job_dir)
                .env_clear()
                .envs(reserved_variables)
                .envs(common_deno_proc_envs)
                .env("DENO_DIR", DENO_CACHE_DIR)
                .args(args)
                .stdout(Stdio::piped())
                .stderr(Stdio::piped())
                .spawn()
    }
    .await?;
    // logs.push_str(format!("prepare: {:?}\n", start.elapsed().as_micros()).as_str());
    // start = Instant::now();
    handle_child(&job.id, db, logs, child, false, worker_name, &job.workspace_id, "deno run").await?;
    // logs.push_str(format!("execute: {:?}\n", start.elapsed().as_millis()).as_str());
    if let Err(e) = tokio::fs::remove_dir_all(format!("{DENO_CACHE_DIR}/gen/file/{job_dir}")).await {
        tracing::error!("failed to remove deno gen tmp cache dir: {}", e);
    }
>>>>>>> 7f886a67
    read_result(job_dir).await
}

#[tracing::instrument(level = "trace", skip_all)]
pub async fn create_args_and_out_file(
    client: &AuthedClient,
    job: &QueuedJob,
    job_dir: &str,
) -> Result<(), Error> {
    let args = if let Some(args) = &job.args {
        Some(transform_json_value("args", client, &job.workspace_id, args.clone()).await?)
    } else {
        None
    };
    let ser_args = serde_json::to_string(&args).map_err(|e| Error::ExecutionErr(e.to_string()))?;
    write_file(job_dir, "args.json", &ser_args).await?;
    write_file(job_dir, "result.json", "").await?;
    Ok(())
}




#[tracing::instrument(level = "trace", skip_all)]
async fn handle_dependency_job(
    job: &QueuedJob,
    logs: &mut String,
    job_dir: &str,
    db: &sqlx::Pool<sqlx::Postgres>,
    worker_name: &str,
    worker_dir: &str,
) -> error::Result<serde_json::Value> {
    let content = capture_dependency_job(
        &job.id,
        job.language.as_ref().map(|v| Ok(v)).unwrap_or_else(|| {
            Err(Error::InternalErr(
                "Job Language required for dependency jobs".to_owned(),
            ))
        })?,
        job.raw_code
            .as_ref()
            .map(|a| a.as_str())
            .unwrap_or_else(|| "no raw code"),
        logs,
        job_dir,
        db,
        worker_name,
        &job.workspace_id,
        worker_dir,
    )
    .await;
    match content {
        Ok(content) => {
            sqlx::query!(
                "UPDATE script SET lock = $1 WHERE hash = $2 AND workspace_id = $3",
                &content,
                &job.script_hash.unwrap_or(ScriptHash(0)).0,
                &job.workspace_id
            )
            .execute(db)
            .await?;
            Ok(json!({ "success": "Successful lock file generation", "lock": content }))
        }
        Err(error) => {
            sqlx::query!(
                "UPDATE script SET lock_error_logs = $1 WHERE hash = $2 AND workspace_id = $3",
                &format!("{logs}\n{error}"),
                &job.script_hash.unwrap_or(ScriptHash(0)).0,
                &job.workspace_id
            )
            .execute(db)
            .await?;
            Err(Error::ExecutionErr(format!("Error locking file: {error}")))?
        }
    }
}

#[tracing::instrument(level = "trace", skip_all)]
async fn handle_flow_dependency_job(
    job: &QueuedJob,
    logs: &mut String,
    job_dir: &str,
    db: &sqlx::Pool<sqlx::Postgres>,
    worker_name: &str,
    worker_dir: &str,
) -> error::Result<()> {
    let path = job.script_path.clone().ok_or_else(|| {
        error::Error::InternalErr(
            "Cannot resolve flow dependencies for flow without path".to_string(),
        )
    })?;
    let raw_flow = job.raw_flow.clone().map(|v| Ok(v)).unwrap_or_else(|| {
        Err(Error::InternalErr(
            "Flow Dependency requires raw flow".to_owned(),
        ))
    })?;
    let mut flow = serde_json::from_value::<FlowValue>(raw_flow).map_err(to_anyhow)?;
    let mut new_flow_modules = Vec::new();
    for mut e in flow.modules.into_iter() {
        let FlowModuleValue::RawScript { lock: _, path, content, language, input_transforms} = e.value else {
            new_flow_modules.push(e);
            continue;
        };
        // sync with windmill-api/scripts
        let dependencies = match language {
            ScriptLang::Python3 => windmill_parser_py::parse_python_imports(&content)?.join("\n"),
            _ => content.clone(),
        };
        let new_lock = capture_dependency_job(
            &job.id,
            &language,
            &dependencies,
            logs,
            job_dir,
            db,
            worker_name,
            &job.workspace_id,
            worker_dir,
        )
        .await;
        match new_lock {
            Ok(new_lock) => {
                e.value = FlowModuleValue::RawScript {
                    lock: Some(new_lock),
                    path: path,
                    input_transforms,
                    content,
                    language,
                };
                new_flow_modules.push(e);
                continue;
            }
            Err(error) => {
                // TODO: Record flow raw script error lock logs
                tracing::warn!(
                    path = path,
                    language = ?language,
                    error = ?error,
                    logs = ?logs,
                    "Failed to generate flow lock for raw script"
                );
                e.value = FlowModuleValue::RawScript {
                    lock: None,
                    path: path,
                    input_transforms,
                    content,
                    language,
                };
                new_flow_modules.push(e);
                continue;
            }
        }
    }
    flow.modules = new_flow_modules;
    let new_flow_value = serde_json::to_value(flow).map_err(to_anyhow)?;

    // Re-check cancelation to ensure we don't accidentially override a flow.
    if sqlx::query_scalar!("SELECT canceled FROM queue WHERE id = $1", job.id)
        .fetch_optional(db)
        .await
        .map(|v| Some(true) == v)
        .unwrap_or_else(|err| {
            tracing::error!(%job.id, %err, "error checking cancelation for job {0}: {err}", job.id);
            false
        })
    {
        return Ok(());
    }

    sqlx::query!(
        "UPDATE flow SET value = $1 WHERE path = $2 AND workspace_id = $3",
        new_flow_value,
        path,
        job.workspace_id
    )
    .execute(db)
    .await?;
    Ok(())
}

async fn capture_dependency_job(
    job_id: &Uuid,
    job_language: &ScriptLang,
    job_raw_code: &str,
    logs: &mut String,
    job_dir: &str,
    db: &sqlx::Pool<sqlx::Postgres>,
    worker_name: &str,
    w_id: &str,
    worker_dir: &str,
) -> error::Result<String> {
    match job_language {
        ScriptLang::Python3 => {
            create_dependencies_dir(job_dir).await;
            let req = pip_compile(job_id, job_raw_code, logs, job_dir, db, worker_name, w_id).await;
            // install the dependencies to pre-fill the cache
            if let Ok(req) = req.as_ref() {
                handle_python_reqs(
                    req
                        .split("\n")
                        .filter(|x| !x.starts_with("--"))
                        .collect(),
                    job_id,
                    w_id,
                    logs,
                    db,
                    worker_name,
                    job_dir,
                    worker_dir,
                )
                .await?;
            }
            req
        }
        ScriptLang::Go => {
            install_go_dependencies(
                job_id,
                job_raw_code,
                logs,
                job_dir,
                db,
                false,
                false,
                false,
                worker_name,
                w_id
            )
            .await
        }
        ScriptLang::Deno => {
            Ok(String::new())
            // generate_deno_lock(job_id, job_raw_code, logs, job_dir, db, timeout).await
        }
        ScriptLang::Bash => Ok("".to_owned()),
    }
}


#[tracing::instrument(level = "trace", skip_all)]
pub async fn get_reserved_variables(
    job: &QueuedJob,
    token: &str,
    db: &sqlx::Pool<sqlx::Postgres>,
) -> Result<HashMap<String, String>, Error> {
    let flow_path = if let Some(uuid) = job.parent_job {
        sqlx::query_scalar!("SELECT script_path FROM queue WHERE id = $1", uuid)
            .fetch_optional(db)
            .await?
            .flatten()
    } else {
        None
    };

    let variables = variables::get_reserved_variables(
        &job.workspace_id,
        token,
        &job.email,
        &job.created_by,
        &job.id.to_string(),
        &job.permissioned_as,

        job.script_path.clone(),
        job.parent_job.map(|x| x.to_string()),
        flow_path,
        job.schedule_path.clone(),
    );
    Ok(variables
        .into_iter()
        .map(|rv| (rv.name, rv.value))
        .collect())
}

async fn get_mem_peak(pid: Option<u32>, nsjail: bool) -> i32 {
    if pid.is_none() {
        return -1
    }

    let pid = if nsjail {
        // This is a bit hacky, but the process id of the nsjail process is the pid of nsjail + 1. 
        // Ideally, we would get the number from fork() itself. This works in MOST cases.
        pid.unwrap() + 1
    } else {
        pid.unwrap()
    };
    
    if let Ok(file) = File::open(format!("/proc/{}/status", pid)).await {
        let mut lines = BufReader::new(file).lines();
        while let Some(line) = lines.next_line().await.unwrap_or(None) {
            if line.starts_with("VmHWM:") {
                return line.split_whitespace().nth(1).and_then(|s| s.parse::<i32>().ok()).unwrap_or(-1);
            };
        }
        -2
    } else {
        -3
    }
}

pub enum JobChild {
    ProcessChild(tokio::process::Child),
    SignalChild(tokio::sync::oneshot::Receiver<Result<i32, anyhow::Error>>, Option<windmill_deno::WatcherPipes>, Option<tokio::sync::oneshot::Sender<()>>),
}

/// - wait until child exits and return with exit status
/// - read lines from stdout and stderr and append them to the "queue"."logs"
///   quitting early if output exceedes MAX_LOG_SIZE characters (not bytes)
/// - update the `last_line` and `logs` strings with the program output
/// - update "queue"."last_ping" every five seconds
/// - kill process / cancel future if we exceed timeout or "queue"."canceled" is set
#[tracing::instrument(level = "trace", skip_all)]
pub async fn handle_child(
    job_id: &Uuid,
    db: &Pool<Postgres>,
    logs: &mut String,
    mut child: JobChild,
    nsjail: bool,
    worker_name: &str,
    _w_id: &str,
    child_name: &str,
) -> error::Result<()> {
    let start = Instant::now();
    let update_job_interval = Duration::from_millis(500);
    let write_logs_delay = Duration::from_millis(500);

    let pid = if let JobChild::ProcessChild(child) = &child {
        child.id()
    }
    else {
        None
    };

    #[cfg(target_os = "linux")]
    if let Some(pid) = pid {
        //set the highest oom priority
        let mut file = File::create(format!("/proc/{pid}/oom_score_adj")).await?;
        let _ = file.write_all(b"1000").await;
    } else {
        tracing::info!("could not get child pid");
    }
    let (set_too_many_logs, mut too_many_logs) = watch::channel::<bool>(false);
    let (tx, mut rx) = broadcast::channel::<()>(3);
    let mut rx2 = tx.subscribe();


    let output = child_joined_output_stream(&mut child);

    let job_id = job_id.clone();

    /* the cancellation future is polled on by `wait_on_child` while
     * waiting for the child to exit normally */
    let update_job = async {
        let db = db.clone();

        let mut interval = interval(update_job_interval);
        interval.set_missed_tick_behavior(MissedTickBehavior::Skip);

        let mut i = 1;
        loop {
            tokio::select!(
                _ = rx.recv() => break,
                _ = interval.tick() => {
                    // update the last_ping column every 5 seconds
                    i+=1;
                    if i % 10 == 0 {
                        sqlx::query!(
                            "UPDATE worker_ping SET ping_at = now() WHERE worker = $1",
                            &worker_name
                        )
                        .execute(&db)
                        .await
                        .expect("update worker ping");
                    }
                    let mem_peak = get_mem_peak(pid, nsjail).await;
                    tracing::info!("{job_id} still running. mem peak: {}kB", mem_peak);
                    let mem_peak = if mem_peak > 0 { Some(mem_peak) } else { None };
                    if sqlx::query_scalar!("UPDATE queue SET mem_peak = GREATEST($1, mem_peak), last_ping = now() WHERE id = $2 RETURNING canceled", mem_peak, job_id)
                        .fetch_optional(&db)
                        .await
                        .map(|v| Some(true) == v)
                        .unwrap_or_else(|err| {
                            tracing::error!(%job_id, %err, "error checking cancelation for job {job_id}: {err}");
                            false
                        })
                    {
                        break;
                    }
                },
            );
        }
    };

    #[derive(PartialEq, Debug)]
    enum KillReason {
        TooManyLogs,
        Timeout,
        Cancelled,
    }
    /* a future that completes when the child process exits */
    let wait_on_child = async {
        let db = db.clone();

        #[cfg(not(feature = "enterprise"))]
        let timeout_duration = *TIMEOUT_DURATION;

        #[cfg(feature = "enterprise")]
        let premium_workspace = *CLOUD_HOSTED && sqlx::query_scalar!("SELECT premium FROM workspace WHERE id = $1", _w_id)
            .fetch_one(&db)
            .await
            .map_err(|e| {
                tracing::error!(%e, "error getting premium workspace for job {job_id}: {e}");
            }).unwrap_or(false);
        
        #[cfg(feature = "enterprise")]
        let timeout_duration = if premium_workspace {
            *TIMEOUT_DURATION*6 //30mins
        } else {
            *TIMEOUT_DURATION
        };

        let child_wait = match &mut child {
            JobChild::ProcessChild(child) => async { child.wait().await.map_err(|e| anyhow::anyhow!(e)) }.boxed(),
            JobChild::SignalChild(completion_signal, _, _) => {
                async { completion_signal.await?.map_err(|e| anyhow::anyhow!(e)).map(std::process::ExitStatus::from_raw) }.boxed()
            },
        };

        let kill_reason = tokio::select! {
            biased;
            result = child_wait => return result.map(Ok),
            Ok(()) = too_many_logs.changed() => KillReason::TooManyLogs,
            _ = sleep(timeout_duration) => KillReason::Timeout,
            _ = update_job => KillReason::Cancelled,
        };
        tx.send(()).expect("rx should never be dropped");
        drop(tx);

        let set_reason = async {
            if kill_reason == KillReason::Timeout {
                if let Err(err) = sqlx::query(
                    r#"
                       UPDATE queue
                          SET canceled = true
                            , canceled_by = 'timeout'
                            , canceled_reason = $1
                        WHERE id = $2
                    "#,
                )
                .bind(format!("duration > {}", TIMEOUT_DURATION.as_secs()))
                .bind(job_id)
                .execute(&db)
                .await
                {
                    tracing::error!(%job_id, %err, "error setting cancelation reason for job {job_id}: {err}");
                }
            }
        };

        async fn make_child_kill(child: &mut JobChild) -> Result<(), anyhow::Error> {
            match child {
                JobChild::ProcessChild(e) => e.kill().await.map_err(|e| anyhow::anyhow!(e)),
                JobChild::SignalChild(completion_signal, _, cancellation_sender) => {
                    cancellation_sender.take().expect("SignalChild can only be cancelled once!").send(()).unwrap();
                    let _ = completion_signal.await;
                    Ok(())
                },
            }
        }

        let child_kill = make_child_kill(&mut child);
        
        /* send SIGKILL and reap child process */
        let (_, kill): (_, Result<(), anyhow::Error>) = future::join(set_reason, child_kill).await;
        kill.map(|()| Err(kill_reason)).map_err(|e| anyhow::anyhow!(e))
    };

    /* a future that reads output from the child and appends to the database */
    let lines = async move {
        let max_log_size = if *CLOUD_HOSTED {
            MAX_RESULT_SIZE
        } else {
            usize::MAX
        };
        /* log_remaining is zero when output limit was reached */
        let mut log_remaining = max_log_size.saturating_sub(logs.chars().count());
        let mut result = io::Result::Ok(());
        let mut output = output.take_until(rx2.recv()).boxed();
        /* `do_write` resolves the task, but does not contain the Result.
         * It's useful to know if the task completed. */
        let (mut do_write, mut write_result) = tokio::spawn(ready(())).remote_handle();

        while let Some(line) =  output.by_ref().next().await {

            let do_write_ = do_write.shared();

            let mut read_lines = stream::once(async { line })
                .chain(output.by_ref())
                /* after receiving a line, continue until some delay has passed
                 * _and_ the previous database write is complete */
                .take_until(future::join(sleep(write_logs_delay), do_write_.clone()))
                .boxed();

            /* Read up until an error is encountered,
             * handle log lines first and then the error... */
            let mut joined = String::new();

            while let Some(line) = read_lines.next().await {

                match line {
                    Ok(_) if log_remaining == 0 => (),
                    Ok(line) => {
                        if line.is_empty() {
                            continue;
                        }
                        append_with_limit(&mut joined, &line, &mut log_remaining);
                        if log_remaining == 0 {
                            tracing::info!(%job_id, "Too many logs lines for job {job_id}");
                            let _ = set_too_many_logs.send(true);
                            joined.push_str(&format!(
                                "Job logs or result reached character limit of {MAX_RESULT_SIZE}; killing job."
                            ));
                            /* stop reading and drop our streams fairly quickly */
                            break;
                        }
                    }
                    Err(err) => {
                        result = Err(err);
                        break;
                    }
                }
            }

            logs.push_str(&joined);


            /* Ensure the last flush completed before starting a new one.
             *
             * This shouldn't pause since `take_until()` reads lines until `do_write`
             * resolves. We only stop reading lines before `take_until()` resolves if we reach
             * EOF or a read error.  In those cases, waiting on a database query to complete is
             * fine because we're done. */

            if let Some(Ok(p)) = do_write_
                .then(|()| write_result)
                .await
                .err()
                .map(|err| err.try_into_panic())
            {
                panic::resume_unwind(p);
            }

            (do_write, write_result) = tokio::spawn(append_logs(job_id, joined, db.clone())).remote_handle();

            if let Err(err) = result {
                tracing::error!(%job_id, %err, "error reading output for job {job_id}: {err}");
                break;
            }

            if *set_too_many_logs.borrow() {
                break;
            }

        }

        /* drop our end of the pipe */
        drop(output);

        if let Some(Ok(p)) = do_write
            .then(|()| write_result)
            .await
            .err()
            .map(|err| err.try_into_panic())
        {
            panic::resume_unwind(p);
        }
    }.instrument(trace_span!("child_lines"));


    let (wait_result, _) = tokio::join!(wait_on_child, lines);

    tracing::info!(%job_id, "child process '{child_name}' for {job_id} took {}ms", start.elapsed().as_millis());
    match wait_result {
        _ if *too_many_logs.borrow() => Err(Error::ExecutionErr(format!(
            "logs or result reached limit. (current max size: {MAX_RESULT_SIZE} characters)"
        ))),
        Ok(Ok(status)) => {
            if status.success() {
                Ok(())
            } else if let Some(code) = status.code() {
                Err(error::Error::ExitStatus(code))
            } else {
                Err(error::Error::ExecutionErr(format!(
                    "process terminated by signal: {:#?}, stopped_signal: {:#?}, core_dumped: {}",
                    status.signal(),
                    status.stopped_signal(),
                    status.core_dumped()
                )))
            }
        }
        Ok(Err(kill_reason)) => Err(Error::ExecutionErr(format!(
            "job process killed because {kill_reason:#?}"
        ))),
        Err(err) => Err(Error::ExecutionErr(format!("job process io error: {err}"))),
    }
}

/// takes stdout and stderr from Child, panics if either are not present
///
/// builds a stream joining both stdout and stderr each read line by line
fn child_joined_output_stream(
    child: &mut JobChild,
) -> std::pin::Pin<Box<dyn futures::Stream<Item = std::result::Result<String, io::Error>> + Send>> {
    match child {
        JobChild::ProcessChild(child) => {
            let stderr = child
                .stderr
                .take()
                .expect("child did not have a handle to stdout");

            let stdout = child
                .stdout
                .take()
                .expect("child did not have a handle to stdout");

            let stdout = BufReader::new(stdout).lines();
            let stderr = BufReader::new(stderr).lines();
            stream::select(lines_to_stream(stderr), lines_to_stream(stdout)).boxed()
        }
        JobChild::SignalChild(_, pipes, _) => {
            let pipes = pipes.take().unwrap();
            let stdout = BufReader::new(pipes.stdout).lines();
            let stderr = BufReader::new(pipes.stderr).lines();
            stream::select(lines_to_stream(stderr), lines_to_stream(stdout)).boxed()
        },
    }

}

fn lines_to_stream<R: tokio::io::AsyncBufRead + Unpin>(
    mut lines: tokio::io::Lines<R>,
) -> impl futures::Stream<Item = io::Result<String>> {
    stream::poll_fn(move |cx| {
        std::pin::Pin::new(&mut lines)
            .poll_next_line(cx)
            .map(|result| result.transpose())
    })
}

// as a detail, `BufReader::lines()` removes \n and \r\n from the strings it yields,
// so this pushes \n to thd destination string in each call
fn append_with_limit(dst: &mut String, src: &str, limit: &mut usize) {
    if *limit > 0 {
        dst.push('\n');
    }
    *limit -= 1;

    let src_len = src.chars().count();
    if src_len <= *limit {
        dst.push_str(&src);
        *limit -= src_len;
    } else {
        let byte_pos = src
            .char_indices()
            .skip(*limit)
            .next()
            .map(|(byte_pos, _)| byte_pos)
            .unwrap_or(0);
        dst.push_str(&src[0..byte_pos]);
        *limit = 0;
    }
}



/* TODO retry this? */
#[tracing::instrument(level = "trace", skip_all)]
async fn append_logs(job_id: uuid::Uuid, logs: impl AsRef<str>, db: impl Borrow<Pool<Postgres>>) {
    if logs.as_ref().is_empty() {
        return;
    }

    if let Err(err) = sqlx::query!(
        "UPDATE queue SET logs = concat(logs, $1::text) WHERE id = $2",
        logs.as_ref(),
        job_id,
    )
    .execute(db.borrow())
    .await
    {
        tracing::error!(%job_id, %err, "error updating logs for job {job_id}: {err}");
    }
}<|MERGE_RESOLUTION|>--- conflicted
+++ resolved
@@ -276,12 +276,8 @@
 }
 
 
-<<<<<<< HEAD
 #[tracing::instrument(skip(rsmq, deno_runner_pool), level = "trace")]
-pub async fn run_worker<R: rsmq_async::RsmqConnection + Send + Sync + Clone>(
-=======
 pub async fn run_worker<R: rsmq_async::RsmqConnection + Send + Sync + Clone + 'static>(
->>>>>>> 7f886a67
     db: &Pool<Postgres>,
     worker_instance: &str,
     worker_name: String,
@@ -291,11 +287,8 @@
     mut rx: tokio::sync::broadcast::Receiver<()>,
     base_internal_url: &str,
     rsmq: Option<R>,
-<<<<<<< HEAD
     deno_runner_pool: Arc<windmill_deno::runner::DenoRunnerPool>,
-=======
     sync_barrier: Arc<RwLock<Option<Barrier>>>,
->>>>>>> 7f886a67
 ) {
     #[cfg(not(feature = "enterprise"))]
     if !*DISABLE_NSJAIL {
@@ -427,9 +420,7 @@
         Instant::now() + Duration::from_secs(rand::thread_rng().gen_range(0..*GLOBAL_CACHE_INTERVAL));
 
     let (same_worker_tx, mut same_worker_rx) = mpsc::channel::<Uuid>(5);
-
-<<<<<<< HEAD
-=======
+    
     let (job_completed_tx, mut job_completed_rx) = mpsc::channel::<JobCompleted>(10);
 
     let db2 = db.clone();
@@ -443,7 +434,6 @@
         }
     });
     
->>>>>>> 7f886a67
     tracing::info!(worker = %worker_name, "listening for jobs");
     
     let mut first_run = true;
@@ -1308,11 +1298,7 @@
             .stderr(Stdio::piped())
             .spawn()?
     };
-<<<<<<< HEAD
-    handle_child(&job.id, db, logs, JobChild::ProcessChild(child), !*DISABLE_NSJAIL, worker_name, &job.workspace_id).await?;
-=======
-    handle_child(&job.id, db, logs,  child, !*DISABLE_NSJAIL, worker_name, &job.workspace_id, "bash run").await?;
->>>>>>> 7f886a67
+    handle_child(&job.id, db, logs, JobChild::ProcessChild(child), !*DISABLE_NSJAIL, worker_name, &job.workspace_id, "bash run").await?;
     //for now bash jobs have an empty result object
     Ok(serde_json::json!(logs
         .lines()
@@ -1467,7 +1453,6 @@
             for flag in deno_flags {
                 args.push(flag.clone());
             }
-<<<<<<< HEAD
         } else if !*DISABLE_NSJAIL {
             args.push("--allow-net".to_owned());
             args.push(format!("--allow-read={job_dir_owned}"));
@@ -1486,29 +1471,10 @@
 
     // TODO(deno): Handle log streaming
     handle_child(&job.id, db, logs, JobChild::SignalChild(completion_signal, Some(our_stdio), Some(cancellation_signal)), false, worker_name, &job.workspace_id).await?;
-
-=======
-            args.push(&script_path);
-            Command::new(DENO_PATH.as_str())
-                .current_dir(job_dir)
-                .env_clear()
-                .envs(reserved_variables)
-                .envs(common_deno_proc_envs)
-                .env("DENO_DIR", DENO_CACHE_DIR)
-                .args(args)
-                .stdout(Stdio::piped())
-                .stderr(Stdio::piped())
-                .spawn()
-    }
-    .await?;
-    // logs.push_str(format!("prepare: {:?}\n", start.elapsed().as_micros()).as_str());
-    // start = Instant::now();
-    handle_child(&job.id, db, logs, child, false, worker_name, &job.workspace_id, "deno run").await?;
-    // logs.push_str(format!("execute: {:?}\n", start.elapsed().as_millis()).as_str());
     if let Err(e) = tokio::fs::remove_dir_all(format!("{DENO_CACHE_DIR}/gen/file/{job_dir}")).await {
         tracing::error!("failed to remove deno gen tmp cache dir: {}", e);
     }
->>>>>>> 7f886a67
+
     read_result(job_dir).await
 }
 
